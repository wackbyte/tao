--- conflicted
+++ resolved
@@ -1,4 +1,3 @@
-<<<<<<< HEAD
 # Neg
 
 class Neg =
@@ -7,9 +6,9 @@
 member Int of Neg =
     => neg = fn x => -x
 
-member Num of Neg =
+member Real of Neg =
     => neg = fn x => -x
-=======
+
 # Not
 
 $[lang(not)]
@@ -18,7 +17,6 @@
 
 member Bool of Not =
     => not = fn x => !x
->>>>>>> 9fe0de9c
 
 # Add
 
@@ -31,7 +29,7 @@
 member Int of Add =
     => add = fn x, y => x + y
 
-member Num of Add =
+member Real of Add =
     => add = fn x, y => x + y
 
 # Sub
@@ -42,7 +40,7 @@
 member Int of Sub =
     => sub = fn x, y => x - y
 
-member Num of Sub =
+member Real of Sub =
     => sub = fn x, y => x - y
 
 # Mul
@@ -56,7 +54,7 @@
 member Int of Mul =
     => mul = fn x, y => x * y
 
-member Num of Mul =
+member Real of Mul =
     => mul = fn x, y => x * y
 
 # Div
@@ -64,7 +62,7 @@
 class Div =
     => div : Self -> Self -> Self
 
-member Num of Div =
+member Real of Div =
     => div = fn x, y => x / y
 
 # Rem
@@ -86,7 +84,7 @@
 member Int of Eq =
     => eq = fn x, y => x = y
 
-member Num of Eq =
+member Real of Eq =
     => eq = fn x, y => x = y
 
 # Ord
@@ -117,7 +115,7 @@
         else
             Equal
 
-member Num of Ord =
+member Real of Ord =
     => cmp = fn x, y =>
         if x < y then
             Less
