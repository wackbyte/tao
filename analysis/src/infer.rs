--- conflicted
+++ resolved
@@ -505,14 +505,10 @@
             Constraint::Unary(op, a, output) => match (&*op, self.follow_info(a)) {
                 (_, TyInfo::Error(reason)) => Some(Ok(TyInfo::Error(reason))),
                 (_, TyInfo::Unknown(_)) => None,
-<<<<<<< HEAD
                 (Not, TyInfo::Prim(Prim::Bool)) => Some(Ok(TyInfo::Prim(Prim::Bool))),
-=======
-                (Neg, TyInfo::Prim(Prim::Real)) => Some(Ok(TyInfo::Prim(Prim::Real))),
->>>>>>> 9fe0de9c
                 (Neg, TyInfo::Prim(Prim::Nat)) => Some(Ok(TyInfo::Prim(Prim::Int))),
                 (Neg, TyInfo::Prim(Prim::Int)) => Some(Ok(TyInfo::Prim(Prim::Int))),
-                (Neg, TyInfo::Prim(Prim::Num)) => Some(Ok(TyInfo::Prim(Prim::Num))),
+                (Neg, TyInfo::Prim(Prim::Real)) => Some(Ok(TyInfo::Prim(Prim::Real))),
                 _ => {
                     self.set_error(output);
                     Some(Err(InferError::InvalidUnaryOp(op.clone(), a)))
@@ -547,13 +543,8 @@
                             ((Add, Nat, Nat), Nat),
                             ((Sub, Nat, Nat), Int),
                             ((Mul, Nat, Nat), Nat),
-<<<<<<< HEAD
-                            ((Div, Nat, Nat), Num),
-                            ((Rem, Nat, Nat), Nat),
-=======
                             ((Rem, Nat, Nat), Nat),
                             ((Div, Nat, Nat), Real),
->>>>>>> 9fe0de9c
                             ((Eq, Nat, Nat), Bool),
                             ((NotEq, Nat, Nat), Bool),
                             ((Less, Nat, Nat), Bool),
@@ -577,7 +568,7 @@
                             ((Add, Int, Nat), Int),
                             ((Sub, Int, Nat), Int),
                             ((Mul, Int, Nat), Int),
-                            ((Div, Int, Nat), Num),
+                            ((Div, Int, Nat), Real),
                             ((Eq, Int, Nat), Bool),
                             ((NotEq, Int, Nat), Bool),
                             ((Less, Int, Nat), Bool),
@@ -585,17 +576,17 @@
                             ((More, Int, Nat), Bool),
                             ((MoreEq, Int, Nat), Bool),
 
-                            // Num
-                            ((Add, Num, Num), Num),
-                            ((Sub, Num, Num), Num),
-                            ((Mul, Num, Num), Num),
-                            ((Div, Num, Num), Num),
-                            ((Eq, Num, Num), Bool),
-                            ((NotEq, Num, Num), Bool),
-                            ((Less, Num, Num), Bool),
-                            ((LessEq, Num, Num), Bool),
-                            ((More, Num, Num), Bool),
-                            ((MoreEq, Num, Num), Bool),
+                            // Real
+                            ((Add, Real, Real), Real),
+                            ((Sub, Real, Real), Real),
+                            ((Mul, Real, Real), Real),
+                            ((Div, Real, Real), Real),
+                            ((Eq, Real, Real), Bool),
+                            ((NotEq, Real, Real), Bool),
+                            ((Less, Real, Real), Bool),
+                            ((LessEq, Real, Real), Bool),
+                            ((More, Real, Real), Bool),
+                            ((MoreEq, Real, Real), Bool),
 
                             // Char
                             ((Eq, Char, Char), Bool),
@@ -857,7 +848,7 @@
                     InferError::InvalidBinaryOp(op.clone(), a, b)
                 },
                 Constraint::Impl(ty, obligation, span) => {
-                    InferError::TypeDoesNotFulfil(obligation, ty, span, None)
+                    InferError::TypeDoesNotFulfill(obligation, ty, span, None)
                 },
                 Constraint::ClassField(ty, class, field, field_ty, span) => {
                     InferError::AmbiguousClassItem(field, Vec::new())
@@ -896,7 +887,7 @@
                 InferError::NoSuchField(a, record_span, field) => Error::NoSuchField(checked.reify(a), record_span, field),
                 InferError::InvalidUnaryOp(op, a) => Error::InvalidUnaryOp(op, checked.reify(a), checked.infer.span(a)),
                 InferError::InvalidBinaryOp(op, a, b) => Error::InvalidBinaryOp(op, checked.reify(a), checked.infer.span(a), checked.reify(b), checked.infer.span(b)),
-                InferError::TypeDoesNotFulfill(class, ty, span, gen_span) => Error::TypeDoesNotFulfil(class, checked.reify(ty), span, gen_span),
+                InferError::TypeDoesNotFulfill(class, ty, span, gen_span) => Error::TypeDoesNotFulfill(class, checked.reify(ty), span, gen_span),
                 InferError::RecursiveAlias(alias, a, span) => Error::RecursiveAlias(alias, checked.reify(a), span),
                 InferError::PatternNotSupported(lhs, op, rhs, span) => Error::PatternNotSupported(checked.reify(lhs), op, checked.reify(rhs), span),
                 InferError::AmbiguousClassItem(field, candidate_classes) => Error::AmbiguousClassItem(field, candidate_classes),
