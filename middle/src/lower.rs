--- conflicted
+++ resolved
@@ -5,7 +5,7 @@
         ty::Prim::Bool => repr::Prim::Bool,
         ty::Prim::Nat => repr::Prim::Nat,
         ty::Prim::Int => repr::Prim::Int,
-        ty::Prim::Num => repr::Prim::Num,
+        ty::Prim::Real => repr::Prim::Real,
         ty::Prim::Char => repr::Prim::Char,
         p => todo!("{:?}", p),
     }
@@ -36,12 +36,8 @@
     pub fn lower_litr(&mut self, hir: &HirContext, con: &ConContext, litr: &hir::Literal) -> Const {
         match litr {
             hir::Literal::Bool(x) => mir::Const::Bool(*x),
-<<<<<<< HEAD
             hir::Literal::Nat(x) => mir::Const::Nat(*x),
-            hir::Literal::Num(x) => mir::Const::Num(*x),
-=======
             hir::Literal::Real(x) => mir::Const::Real(*x),
->>>>>>> 9fe0de9c
             hir::Literal::Char(c) => mir::Const::Char(*c),
             hir::Literal::Str(s) => mir::Const::Str(*s),
         }
@@ -157,7 +153,7 @@
                     (Not, Prim(Bool)) => mir::Intrinsic::NotBool,
                     (Neg, Prim(Nat)) => mir::Intrinsic::NegNat,
                     (Neg, Prim(Int)) => mir::Intrinsic::NegInt,
-                    (Neg, Prim(Num)) => mir::Intrinsic::NegNum,
+                    (Neg, Prim(Real)) => mir::Intrinsic::NegReal,
                     op => panic!("Invalid unary op in HIR: {:?}", op),
                 };
                 mir::Expr::Intrinsic(intrinsic, vec![self.lower_expr(hir, con, x)])
@@ -207,21 +203,22 @@
                     (LessEq, Prim(Int), Prim(Nat)) => mir::Intrinsic::LessEqInt,
                     (MoreEq, Prim(Int), Prim(Nat)) => mir::Intrinsic::MoreEqInt,
                     
-                    (Add, Prim(Num), Prim(Num)) => mir::Intrinsic::AddNum,
-                    (Sub, Prim(Num), Prim(Num)) => mir::Intrinsic::SubNum,
-                    (Mul, Prim(Num), Prim(Num)) => mir::Intrinsic::MulNum,
-                    (Div, Prim(Num), Prim(Num)) => mir::Intrinsic::DivNum,
-                    (Eq, Prim(Num), Prim(Num)) => mir::Intrinsic::EqNum,
-                    (NotEq, Prim(Num), Prim(Num)) => mir::Intrinsic::NotEqNum,
-                    (Less, Prim(Num), Prim(Num)) => mir::Intrinsic::LessNum,
-                    (More, Prim(Num), Prim(Num)) => mir::Intrinsic::MoreNum,
-                    (LessEq, Prim(Num), Prim(Num)) => mir::Intrinsic::LessEqNum,
-                    (MoreEq, Prim(Num), Prim(Num)) => mir::Intrinsic::MoreEqNum,
+                    (Add, Prim(Real), Prim(Real)) => mir::Intrinsic::AddReal,
+                    (Sub, Prim(Real), Prim(Real)) => mir::Intrinsic::SubReal,
+                    (Mul, Prim(Real), Prim(Real)) => mir::Intrinsic::MulReal,
+                    (Div, Prim(Real), Prim(Real)) => mir::Intrinsic::DivReal,
+                    (Eq, Prim(Real), Prim(Real)) => mir::Intrinsic::EqReal,
+                    (NotEq, Prim(Real), Prim(Real)) => mir::Intrinsic::NotEqReal,
+                    (Less, Prim(Real), Prim(Real)) => mir::Intrinsic::LessReal,
+                    (More, Prim(Real), Prim(Real)) => mir::Intrinsic::MoreReal,
+                    (LessEq, Prim(Real), Prim(Real)) => mir::Intrinsic::LessEqReal,
+                    (MoreEq, Prim(Real), Prim(Real)) => mir::Intrinsic::MoreEqReal,
 
                     (Eq, Prim(Char), Prim(Char)) => mir::Intrinsic::EqChar,
                     (NotEq, Prim(Char), Prim(Char)) => mir::Intrinsic::NotEqChar,
 
                     (Join, List(x), List(y)) => mir::Intrinsic::Join(self.lower_ty(hir, con, *x)), // Assume x = y
+                    
                     op => panic!("Invalid binary op in HIR: {:?}", op),
                 };
                 mir::Expr::Intrinsic(intrinsic, vec![self.lower_expr(hir, con, x), self.lower_expr(hir, con, y)])
